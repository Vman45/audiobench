<<<<<<< HEAD
use super::ModuleWidget;
use crate::engine::controls as controls;
use crate::gui::action::MouseAction;
=======
use super::ModuleWidgetImpl;
use crate::engine::static_controls as staticons;
>>>>>>> 0a6b5dab
use crate::gui::constants::*;
use crate::gui::graphics::{HAlign, VAlign};
use crate::gui::mouse_behaviors::ManipulateIntBox;
use crate::gui::{InteractionHint, Tooltip};
use crate::scui_config::{DropTarget, Renderer, MaybeMouseBehavior};
use scui::{MouseMods, Vec2D, WidgetImpl};
use shared_util::prelude::*;

<<<<<<< HEAD
#[derive(Clone)]
pub struct IntBoxBase {
    tooltip: String,
    pos: (f32, f32),
    range: (i32, i32),
    label: String,
    icons: (usize, usize),
}

impl IntBoxBase {
    pub const WIDTH: f32 = grid(2);
    pub const HEIGHT: f32 = grid(2) - FONT_SIZE - GRID_P / 2.0;
    pub fn create(
        tooltip: String,
        registry: &Registry,
        pos: (f32, f32),
        range: (i32, i32),
        label: String,
    ) -> IntBoxBase {
        IntBoxBase {
            tooltip,
            pos,
            range,
            label,
            // Factory library is guaranteed to have these icons.
            icons: (
                registry.lookup_icon("Factory:increase").unwrap(),
                registry.lookup_icon("Factory:decrease").unwrap(),
            ),
        }
    }
}

pub trait IntBoxImpl {
    fn get_base(&self) -> &IntBoxBase;
    fn get_current_value(&self) -> i32;
    // The callback will be called whenever the user changes the value and that change should be
    // shown on screen. The return value will tell the instance what to do with the change.
    fn make_callback(&self) -> Box<dyn FnMut(i32) -> controls::UpdateRequest>;
}

impl<T: IntBoxImpl> ModuleWidget for T {
    fn get_position(&self) -> (f32, f32) {
        self.get_base().pos
    }

    fn get_bounds(&self) -> (f32, f32) {
        (grid(2), grid(2))
    }

    fn respond_to_mouse_press(
        &self,
        local_pos: (f32, f32),
        _mods: &MouseMods,
        _parent_pos: (f32, f32),
    ) -> MouseAction {
        let click_delta = if local_pos.1 > IntBoxBase::HEIGHT / 2.0 {
            -1
        } else {
            1
        };
        MouseAction::ManipulateIntBox {
            callback: self.make_callback(),
            min: self.get_base().range.0,
            max: self.get_base().range.1,
            click_delta,
            float_value: self.get_current_value() as f32,
            code_reload_requested: false,
=======
pub const WIDTH: f32 = grid(2);
pub const HEIGHT: f32 = grid(2) - FONT_SIZE - GRID_P / 2.0;

/// Use this to create a widget which displays an integer and can be clicked / dragged to modify
/// that integer. You must implement get_current_value(self: &Rc<Self>) -> i32,
/// make_callback(self: &Rc<Self>) -> Box<dyn FnMut(i32) -> staticons::StaticonUpdateRequest>,
/// and get_range() -> (i32, i32) for the generated widget.
#[macro_export]
macro_rules! make_int_box_widget {
    (
        $v: vis $widget_name: ident {
            $($field_names: ident : $field_yaml_tys: ident as $field_tys: ty),*
        }
    ) => {
        yaml_widget_boilerplate::make_widget_outline! {
            widget_struct: $widget_name,
            constructor: new(
                parent: ParentRef,
                pos: GridPos,
                label: String,
                tooltip: String,
                $($field_names: $field_yaml_tys),*
            )
>>>>>>> 0a6b5dab
        }

        scui::widget! {
            $v $widget_name
            State {
                pos: Vec2D,
                icons: (usize, usize),
                label: String,
                tooltip: String,
                $($field_names: $field_tys),*
            }
        }

<<<<<<< HEAD
        g.pop_state();
    }
}

yaml_widget_boilerplate::make_widget_outline! {
    widget_struct: IntBox,
    constructor: create(
        registry: RegistryRef,
        pos: GridPos,
        control: IntControlRef,
        label: String,
        tooltip: String,
    ),
}

#[derive(Clone)]
pub struct IntBox {
    base: IntBoxBase,
    control: Rcrc<controls::IntControl>,
}

impl IntBox {
    pub fn create(
        registry: &Registry,
        pos: (f32, f32),
        control: Rcrc<controls::IntControl>,
        label: String,
        tooltip: String,
    ) -> IntBox {
        let (min, max) = control.borrow().get_range();
        let base = IntBoxBase::create(tooltip, registry, pos, (min as i32, max as i32), label);
        IntBox { base, control }
=======
        paste::paste!{
        impl $widget_name {
            pub fn new(
                parent: &impl [<$widget_name Parent>],
                pos: Vec2D,
                label: String,
                tooltip: String,
                $($field_names: $field_tys),*
            ) -> Rc<Self> {
                let int = parent.provide_gui_interface();
                let gui_state = int.state.borrow();
                let registry = gui_state.registry.borrow();
                let state = [<$widget_name State>] {
                    pos,
                    // Factory library is guaranteed to have these icons.
                    icons: (
                        registry.lookup_icon("factory:increase").unwrap(),
                        registry.lookup_icon("factory:decrease").unwrap(),
                    ),
                    label,
                    tooltip,
                    $($field_names),*
                };
                Rc::new(Self::create(parent, state))
            }
            }
        }

        impl WidgetImpl<Renderer, DropTarget> for $widget_name {
            fn get_pos_impl(self: &Rc<Self>) -> Vec2D {
                self.state.borrow().pos
            }

            fn get_size_impl(self: &Rc<Self>) -> Vec2D {
                grid(2).into()
            }

            fn get_mouse_behavior_impl(
                self: &Rc<Self>,
                pos: Vec2D,
                _mods: &MouseMods,
            ) -> MaybeMouseBehavior {
                let state = self.state.borrow();
                let range = self.get_range();
                let click_delta = if pos.y > HEIGHT / 2.0 {
                    -1
                } else {
                    1
                };
                Some(Box::new(crate::gui::mouse_behaviors::ManipulateIntBox::new(
                    self,
                    self.make_callback(),
                    range.0,
                    range.1,
                    click_delta,
                    self.get_current_value(),
                )))
            }

            fn on_hover_impl(self: &Rc<Self>, _pos: Vec2D) -> Option<()> {
                let tooltip = Tooltip {
                    text: self.state.borrow().tooltip.clone(),
                    interaction: InteractionHint::LeftClick
                        | InteractionHint::LeftClickAndDrag
                        | InteractionHint::DoubleClick,
                };
                self.with_gui_state_mut(|state| {
                    state.set_tooltip(tooltip);
                });
                Some(())
            }

            fn draw_impl(
                self: &Rc<Self>,
                g: &mut Renderer,
            ) {
                let state = self.state.borrow();

                const W: f32 = crate::gui::module_widgets::int_box::WIDTH;
                const H: f32 = crate::gui::module_widgets::int_box::HEIGHT;
                const CS: f32 = CORNER_SIZE;
                g.set_color(&COLOR_BG0);
                g.draw_rounded_rect(0, (W, H), CS);
                const IS: f32 = H / 2.0;
                g.draw_white_icon(state.icons.0, (W - IS, 0.0), IS);
                g.draw_white_icon(state.icons.1, (W - IS, IS), IS);
                {
                    let val = format!("{}", self.get_current_value());
                    g.set_color(&COLOR_FG1);
                    g.draw_text(BIG_FONT_SIZE, 0, (W - IS - 4.0, H), (1, 0), 1, &val);
                }
                {
                    let val = &state.label;
                    g.set_color(&COLOR_FG1);
                    g.draw_text(FONT_SIZE, 0, (W, grid(2)), (0, 1), 1, val);
                }
            }
        }
    };
}

make_int_box_widget! {
    pub IntBox {
        control: ControlledIntRef as Rcrc<staticons::ControlledInt>
>>>>>>> 0a6b5dab
    }
}

impl IntBox {
    fn get_range(self: &Rc<Self>) -> (i32, i32) {
        let range16 = self.state.borrow().control.borrow().get_range();
        (range16.0 as _, range16.1 as _)
    }

    fn get_current_value(self: &Rc<Self>) -> i32 {
        self.state.borrow().control.borrow().get_value() as _
    }

<<<<<<< HEAD
    fn make_callback(&self) -> Box<dyn FnMut(i32) -> controls::UpdateRequest> {
        let control = Rc::clone(&self.control);
=======
    fn make_callback(self: &Rc<Self>) -> Box<dyn FnMut(i32) -> staticons::StaticonUpdateRequest> {
        let control = Rc::clone(&self.state.borrow().control);
>>>>>>> 0a6b5dab
        Box::new(move |new_value| control.borrow_mut().set_value(new_value as i16))
    }
}

impl ModuleWidgetImpl for IntBox {}<|MERGE_RESOLUTION|>--- conflicted
+++ resolved
@@ -1,11 +1,5 @@
-<<<<<<< HEAD
-use super::ModuleWidget;
+use super::ModuleWidgetImpl;
 use crate::engine::controls as controls;
-use crate::gui::action::MouseAction;
-=======
-use super::ModuleWidgetImpl;
-use crate::engine::static_controls as staticons;
->>>>>>> 0a6b5dab
 use crate::gui::constants::*;
 use crate::gui::graphics::{HAlign, VAlign};
 use crate::gui::mouse_behaviors::ManipulateIntBox;
@@ -14,76 +8,6 @@
 use scui::{MouseMods, Vec2D, WidgetImpl};
 use shared_util::prelude::*;
 
-<<<<<<< HEAD
-#[derive(Clone)]
-pub struct IntBoxBase {
-    tooltip: String,
-    pos: (f32, f32),
-    range: (i32, i32),
-    label: String,
-    icons: (usize, usize),
-}
-
-impl IntBoxBase {
-    pub const WIDTH: f32 = grid(2);
-    pub const HEIGHT: f32 = grid(2) - FONT_SIZE - GRID_P / 2.0;
-    pub fn create(
-        tooltip: String,
-        registry: &Registry,
-        pos: (f32, f32),
-        range: (i32, i32),
-        label: String,
-    ) -> IntBoxBase {
-        IntBoxBase {
-            tooltip,
-            pos,
-            range,
-            label,
-            // Factory library is guaranteed to have these icons.
-            icons: (
-                registry.lookup_icon("Factory:increase").unwrap(),
-                registry.lookup_icon("Factory:decrease").unwrap(),
-            ),
-        }
-    }
-}
-
-pub trait IntBoxImpl {
-    fn get_base(&self) -> &IntBoxBase;
-    fn get_current_value(&self) -> i32;
-    // The callback will be called whenever the user changes the value and that change should be
-    // shown on screen. The return value will tell the instance what to do with the change.
-    fn make_callback(&self) -> Box<dyn FnMut(i32) -> controls::UpdateRequest>;
-}
-
-impl<T: IntBoxImpl> ModuleWidget for T {
-    fn get_position(&self) -> (f32, f32) {
-        self.get_base().pos
-    }
-
-    fn get_bounds(&self) -> (f32, f32) {
-        (grid(2), grid(2))
-    }
-
-    fn respond_to_mouse_press(
-        &self,
-        local_pos: (f32, f32),
-        _mods: &MouseMods,
-        _parent_pos: (f32, f32),
-    ) -> MouseAction {
-        let click_delta = if local_pos.1 > IntBoxBase::HEIGHT / 2.0 {
-            -1
-        } else {
-            1
-        };
-        MouseAction::ManipulateIntBox {
-            callback: self.make_callback(),
-            min: self.get_base().range.0,
-            max: self.get_base().range.1,
-            click_delta,
-            float_value: self.get_current_value() as f32,
-            code_reload_requested: false,
-=======
 pub const WIDTH: f32 = grid(2);
 pub const HEIGHT: f32 = grid(2) - FONT_SIZE - GRID_P / 2.0;
 
@@ -107,7 +31,6 @@
                 tooltip: String,
                 $($field_names: $field_yaml_tys),*
             )
->>>>>>> 0a6b5dab
         }
 
         scui::widget! {
@@ -121,40 +44,6 @@
             }
         }
 
-<<<<<<< HEAD
-        g.pop_state();
-    }
-}
-
-yaml_widget_boilerplate::make_widget_outline! {
-    widget_struct: IntBox,
-    constructor: create(
-        registry: RegistryRef,
-        pos: GridPos,
-        control: IntControlRef,
-        label: String,
-        tooltip: String,
-    ),
-}
-
-#[derive(Clone)]
-pub struct IntBox {
-    base: IntBoxBase,
-    control: Rcrc<controls::IntControl>,
-}
-
-impl IntBox {
-    pub fn create(
-        registry: &Registry,
-        pos: (f32, f32),
-        control: Rcrc<controls::IntControl>,
-        label: String,
-        tooltip: String,
-    ) -> IntBox {
-        let (min, max) = control.borrow().get_range();
-        let base = IntBoxBase::create(tooltip, registry, pos, (min as i32, max as i32), label);
-        IntBox { base, control }
-=======
         paste::paste!{
         impl $widget_name {
             pub fn new(
@@ -259,7 +148,6 @@
 make_int_box_widget! {
     pub IntBox {
         control: ControlledIntRef as Rcrc<staticons::ControlledInt>
->>>>>>> 0a6b5dab
     }
 }
 
@@ -273,13 +161,8 @@
         self.state.borrow().control.borrow().get_value() as _
     }
 
-<<<<<<< HEAD
-    fn make_callback(&self) -> Box<dyn FnMut(i32) -> controls::UpdateRequest> {
-        let control = Rc::clone(&self.control);
-=======
     fn make_callback(self: &Rc<Self>) -> Box<dyn FnMut(i32) -> staticons::StaticonUpdateRequest> {
         let control = Rc::clone(&self.state.borrow().control);
->>>>>>> 0a6b5dab
         Box::new(move |new_value| control.borrow_mut().set_value(new_value as i16))
     }
 }
