use super::ModuleWidgetImpl;
use crate::engine::parts as ep;
<<<<<<< HEAD
use crate::engine::controls::FloatInRangeControl;
use crate::gui::action::{DropTarget, MouseAction};
=======
>>>>>>> 0a6b5dab
use crate::gui::constants::*;
use crate::gui::graphics::{GrahpicsWrapper, HAlign, VAlign};
use crate::gui::mouse_behaviors::{ManipulateControl, ManipulateLane};
use crate::gui::top_level::graph::{Module, ModuleGraph, WireTracker};
use crate::gui::{InteractionHint, Tooltip};
use crate::scui_config::{DropTarget, Renderer, MaybeMouseBehavior};
use scui::{MouseMods, OnClickBehavior, Vec2D, Widget, WidgetImpl};
use shared_util::prelude::*;

yaml_widget_boilerplate::make_widget_outline! {
    widget_struct: HSlider,
    constructor: new(
        parent: ParentRef,
        pos: GridPos,
        size: GridSize,
        control: FloatInRangeControlRef,
        label: String,
        tooltip: String,
    ),
    feedback: control,
}

<<<<<<< HEAD
#[derive(Clone)]
pub struct HSlider {
    pos: (f32, f32),
    width: f32,
    control: Rcrc<FloatInRangeControl>,
    // This allows the slider to share feedback data with the right-click menu when it it open.
    value: Rcrc<f32>,
    label: String,
    tooltip: String,
=======
scui::widget! {
    pub HSlider
    State {
        pos: Vec2D,
        size: Vec2D,
        control: Rcrc<ep::Autocon>,
        // This allows the slider to share feedback data with the right-click menu when it it open.
        value: Rcrc<f32>,
        label: String,
        tooltip: String,
    }
    Parents {
        graph: Rc<ModuleGraph>,
        module: Rc<Module>,
    }
>>>>>>> 0a6b5dab
}

const HEIGHT: f32 = grid(1);

impl HSlider {
<<<<<<< HEAD
    pub fn create(
        pos: (f32, f32),
        size: (f32, f32),
        control: Rcrc<FloatInRangeControl>,
=======
    fn new(
        parent: &impl HSliderParent,
        pos: Vec2D,
        size: Vec2D,
        control: Rcrc<ep::Autocon>,
>>>>>>> 0a6b5dab
        label: String,
        tooltip: String,
    ) -> Rc<Self> {
        let state = HSliderState {
            pos,
            size: size * (1, 0) + (0.0, HEIGHT),
            control,
            value: rcrc(0.0),
            label,
            tooltip,
        };
        Rc::new(Self::create(parent, state))
    }
}

impl WidgetImpl<Renderer, DropTarget> for HSlider {
    fn get_pos_impl(self: &Rc<Self>) -> Vec2D {
        self.state.borrow().pos
    }

    fn get_size_impl(self: &Rc<Self>) -> Vec2D {
        self.state.borrow().size
    }

    fn get_mouse_behavior_impl(
        self: &Rc<Self>,
        _pos: Vec2D,
        mods: &MouseMods,
    ) -> MaybeMouseBehavior {
        let state = self.state.borrow();

        if mods.right_click {
            let parent_pos = self.parents.module.get_pos();
            let pos = state.pos + parent_pos + grid(2) / 2.0;
            let graph = Rc::clone(&self.parents.graph);
            let menu = HSliderEditor::new(
                self,
                Rc::clone(&state.control),
                Rc::clone(&state.value),
                pos,
                state.size.x,
                state.label.clone(),
                state.tooltip.clone(),
            );
            OnClickBehavior::wrap(move || {
                graph.open_menu(Box::new(menu));
            })
        } else {
            Some(Box::new(ManipulateControl::new(
                self,
                Rc::clone(&state.control),
            )))
        }
    }

<<<<<<< HEAD
    fn get_drop_target_at(&self, _local_pos: (f32, f32)) -> DropTarget {
        DropTarget::FloatInRangeControl(Rc::clone(&self.control))
=======
    fn get_drop_target_impl(self: &Rc<Self>, _pos: Vec2D) -> Option<DropTarget> {
        Some(DropTarget::Autocon(Rc::clone(&self.state.borrow().control)))
>>>>>>> 0a6b5dab
    }

    fn on_hover_impl(self: &Rc<Self>, _pos: Vec2D) -> Option<()> {
        let tooltip = Tooltip {
            text: self.state.borrow().tooltip.clone(),
            interaction: InteractionHint::LeftClickAndDrag
                | InteractionHint::RightClick
                | InteractionHint::DoubleClick,
<<<<<<< HEAD
        })
    }

    fn add_wires(&self, wire_tracker: &mut WireTracker) {
        let (cx, cy) = (self.pos.0 + grid(2) / 2.0, self.pos.1 + grid(2) / 2.0);
        for lane in self.control.borrow().automation.iter() {
            unimplemented!();
            // let (module, output_index) = &lane.connection;
            // let output_index = *output_index as i32;
            // let module_ref = module.borrow();
            // let (ox, oy) = Module::output_position(&*module_ref, output_index);
            // wire_tracker.add_wire((ox, oy), (cx, cy));
        }
=======
        };
        self.with_gui_state_mut(|state| {
            state.set_tooltip(tooltip);
        });
        Some(())
>>>>>>> 0a6b5dab
    }

    fn draw_impl(self: &Rc<Self>, g: &mut Renderer) {
        let state = self.state.borrow();
        let highlight = unimplemented!();
        let feedback_data: &[f32] = unimplemented!();
        const CS: f32 = CORNER_SIZE;

        let control = &*state.control.borrow();
        fn value_to_point(range: (f32, f32), width: f32, value: f32) -> f32 {
            value.from_range_to_range(range.0, range.1, 0.0, width)
        }

        g.set_color(&COLOR_FG1);

        if highlight {
            g.set_color(&COLOR_FG1);
        } else {
            g.set_color(&COLOR_BG0);
        }
        g.draw_rounded_rect(0, state.size, CS);
        g.set_color(&COLOR_EDITABLE);
        if highlight {
            g.set_alpha(0.5);
        }
        let zero_point = value_to_point(control.range, state.size.x, 0.0);
        // If manual, show the manual value. If automated, show the most recent value recorded
        // from when a note was actually playing.
        let value = if control.automation.len() > 0 {
            feedback_data[0]
        } else {
            control.value
        };
        *state.value.borrow_mut() = value;
        let value_point = value_to_point(control.range, state.size.x, value);
        g.draw_rounded_rect(
            (zero_point.min(value_point), 0.0),
            ((zero_point - value_point).abs(), state.size.y),
            CS,
        );
        g.set_alpha(1.0);
        g.set_color(&COLOR_FG1);

        if control.automation.len() > 0 {
            let num_lanes = control.automation.len() as f32;
            let lane_size = (grid(1) - CS * 2.0) / num_lanes;
            let lane_size = lane_size.min(KNOB_MAX_LANE_SIZE).max(2.0);
            for (index, lane) in control.automation.iter().enumerate() {
                g.set_color(&COLOR_AUTOMATION);
                let index = index as f32;
                let start_point = value_to_point(control.range, state.size.x, lane.range.0);
                let end_point = value_to_point(control.range, state.size.x, lane.range.1);
                g.draw_rect(
                    // -0.5 makes it crisper at default zoom.
                    (start_point.min(end_point), CS + (lane_size) * index - 0.5),
                    ((start_point - end_point).abs(), lane_size - KNOB_LANE_GAP),
                );
            }
        }

        g.pop_state();
    }
}

<<<<<<< HEAD
#[derive(Clone)]
pub struct HSliderEditor {
    control: Rcrc<FloatInRangeControl>,
    value: Rcrc<f32>,
    pos: (f32, f32),
    size: (f32, f32),
    label: String,
    tooltip: String,
}

impl HSliderEditor {
    fn create(
        control: Rcrc<FloatInRangeControl>,
=======
impl ModuleWidgetImpl for HSlider {
    fn add_wires(self: &Rc<Self>, wire_tracker: &mut WireTracker) {
        let state = self.state.borrow();
        let center = state.pos + grid(2) / 2.0;
        for lane in state.control.borrow().automation.iter() {
            let (module, output_index) = &lane.connection;
            let module_ref = module.borrow();
            let output = Module::output_position(&*module_ref, *output_index);
            wire_tracker.add_wire(output, center);
        }
    }
}

scui::widget! {
    pub HSliderEditor
    State {
        control: Rcrc<ep::Autocon>,
        value: Rcrc<f32>,
        pos: Vec2D,
        size: Vec2D,
        label: String,
        tooltip: String,
    }
}

impl HSliderEditor {
    fn new(
        parent: &impl HSliderEditorParent,
        control: Rcrc<ep::Autocon>,
>>>>>>> 0a6b5dab
        value: Rcrc<f32>,
        // Bottom left position.
        center_pos: Vec2D,
        width: f32,
        label: String,
        tooltip: String,
    ) -> Rc<Self> {
        let num_channels = control.borrow().automation.len().max(0) as f32;
        let required_height = grid(1)
            + KNOB_MENU_LANE_GAP
            + (KNOB_MENU_LANE_SIZE + KNOB_MENU_LANE_GAP) * num_channels;
        let size = Vec2D::new(
            width + grid(4) + GRID_P * 2.0,
            required_height + GRID_P * 2.0,
        );
        let state = HSliderEditorState {
            control,
            value,
            pos: center_pos - (grid(2) - GRID_P, size.y + GRID_P),
            size,
            label,
            tooltip,
        };
        Rc::new(Self::create(parent, state))
    }

    fn value_to_point(&self, value: f32) -> f32 {
        let state = self.state.borrow();
        let range = state.control.borrow().range;
        const GP: f32 = GRID_P;
        value.from_range_to_range(range.0, range.1, 0.0, state.size.x - (GP + grid(1)) * 2.0)
            + GP
            + grid(1)
    }
}

impl WidgetImpl<Renderer, DropTarget> for HSliderEditor {
    fn get_pos_impl(self: &Rc<Self>) -> Vec2D {
        self.state.borrow().pos
    }

    fn get_size_impl(self: &Rc<Self>) -> Vec2D {
        self.state.borrow().size
    }

    fn get_mouse_behavior_impl(
        self: &Rc<Self>,
        pos: Vec2D,
        mods: &MouseMods,
    ) -> MaybeMouseBehavior {
        let state = self.state.borrow();
        const GP: f32 = GRID_P;
        const GAP: f32 = KNOB_MENU_LANE_GAP;
        const LS: f32 = KNOB_MENU_LANE_SIZE;
        let row = ((pos.y - GP) / (GAP + LS)).max(0.0) as usize;
        let control_ref = state.control.borrow();
        if row >= control_ref.automation.len() {
            // Clicked the actual control...
            return Some(Box::new(ManipulateControl::new(
                self,
                Rc::clone(&state.control),
            )));
        }
        // Lanes are rendered backwards, flip it back around.
        let lane = control_ref.automation.len() - row - 1;
        let point = pos.x;
        let lane_range = control_ref.automation[lane].range;
        let mut min_point = self.value_to_point(lane_range.0);
        let mut max_point = self.value_to_point(lane_range.1);
        let ends_flipped = lane_range.0 > lane_range.1;
        if ends_flipped {
            let tmp = min_point;
            min_point = max_point;
            max_point = tmp;
        }
        if point > min_point && point < max_point {
            if mods.right_click {
                let control = Rc::clone(&state.control);
                let engine = self.with_gui_state(|state| Rc::clone(&state.engine));
                return OnClickBehavior::wrap(move || {
                    control.borrow_mut().automation.remove(lane);
                    engine.borrow_mut().recompile()
                });
            } else {
                return Some(Box::new(ManipulateLane::new(
                    self,
                    Rc::clone(&state.control),
                    lane,
                )));
            };
        }
        // xor
        return Some(Box::new(if (point < min_point) != ends_flipped {
            ManipulateLane::start_only(self, Rc::clone(&state.control), lane)
        } else {
            ManipulateLane::end_only(self, Rc::clone(&state.control), lane)
        }));
    }

    fn on_hover_impl(self: &Rc<Self>, pos: Vec2D) -> Option<()> {
        let state = self.state.borrow();
        const GP: f32 = GRID_P;
        const GAP: f32 = KNOB_MENU_LANE_GAP;
        const LS: f32 = KNOB_MENU_LANE_SIZE;
        let row = ((pos.y - GP) / (GAP + LS)).max(0.0) as usize;
        let control_ref = state.control.borrow();
        if row >= control_ref.automation.len() {
            // Inside the actual control
            let tooltip = Tooltip {
                text: state.tooltip.clone(),
                interaction: InteractionHint::LeftClickAndDrag | InteractionHint::DoubleClick,
            };
            self.with_gui_state_mut(|state| {
                state.set_tooltip(tooltip);
            });
            return Some(());
        }
        // Lanes are rendered backwards, flip it back around.
        let lane = control_ref.automation.len() - row - 1;
        let point = pos.x;
        let tooltip = if point < GP + grid(1) || point > state.size.x - GP - grid(1) {
            // Clicked outside the lane.
            Tooltip {
                text: format!(
                    "Automation lane #{}, click + drag to move one of the ends.",
                    lane + 1,
                ),
                interaction: InteractionHint::LeftClickAndDrag | InteractionHint::DoubleClick,
            }
        } else {
            Tooltip {
                text: format!(
                    "Automation lane #{}, click + drag on empty space to move one end at a time.",
                    lane + 1,
                ),
                interaction: InteractionHint::LeftClickAndDrag | InteractionHint::DoubleClick,
            }
        };
        self.with_gui_state_mut(|state| {
            state.set_tooltip(tooltip);
        });
        Some(())
    }

    fn draw_impl(self: &Rc<Self>, g: &mut Renderer) {
        let state = self.state.borrow();
        const BSR: f32 = POPUP_SHADOW_RADIUS;
        const CS: f32 = CORNER_SIZE;
        const GP: f32 = GRID_P;
        g.draw_inset_box_shadow(0, state.size, BSR, CS);
        g.set_color(&COLOR_BG2);
        g.draw_rounded_rect(0, state.size, CS);

        let control = &*state.control.borrow();

        g.set_color(&COLOR_BG0);
        let x = GP + grid(1);
        let width = state.size.x - (GP + grid(1)) * 2.0;
        let boty = state.size.y - GP - grid(1);
        g.draw_rounded_rect((x, boty), (width, grid(1)), CS);
        g.set_color(&COLOR_EDITABLE);
        let value = *state.value.borrow();
        let zero_point = self.value_to_point(0.0);
        let value_point = self.value_to_point(value);
        g.draw_rounded_rect(
            (zero_point.min(value_point), boty),
            ((zero_point - value_point).abs(), grid(1)),
            CS,
        );

        const GAP: f32 = KNOB_MENU_LANE_GAP;
        const LS: f32 = KNOB_MENU_LANE_SIZE;
        for (index, lane) in control.automation.iter().rev().enumerate() {
            g.set_color(&COLOR_BG0);
            let y = GP + (LS + GAP) * index as f32;
            g.draw_rounded_rect((x, y), (width, LS), CS);
            g.set_color(&COLOR_AUTOMATION);
            let min_point = self.value_to_point(lane.range.0);
            let max_point = self.value_to_point(lane.range.1);
            let height = if lane.range.0 > lane.range.1 {
                LS / 2.0
            } else {
                LS
            };
            g.draw_rounded_rect(
                (min_point.min(max_point), y),
                ((min_point - max_point).abs(), height),
                CS,
            );
        }

        g.set_color(&COLOR_FG1);
        g.draw_text(
            FONT_SIZE,
            (x + GP, boty),
            (width, grid(1)),
            (-1, 0),
            1,
            &state.label,
        );
        let value_text = format!("{}{}", format_decimal(value, 3), control.suffix);
        g.draw_text(
            FONT_SIZE,
            (x + GP, boty),
            (width - GP * 2.0, grid(1)),
            (1, 0),
            1,
            &value_text,
        );
    }
}<|MERGE_RESOLUTION|>--- conflicted
+++ resolved
@@ -1,10 +1,5 @@
 use super::ModuleWidgetImpl;
 use crate::engine::parts as ep;
-<<<<<<< HEAD
-use crate::engine::controls::FloatInRangeControl;
-use crate::gui::action::{DropTarget, MouseAction};
-=======
->>>>>>> 0a6b5dab
 use crate::gui::constants::*;
 use crate::gui::graphics::{GrahpicsWrapper, HAlign, VAlign};
 use crate::gui::mouse_behaviors::{ManipulateControl, ManipulateLane};
@@ -27,17 +22,6 @@
     feedback: control,
 }
 
-<<<<<<< HEAD
-#[derive(Clone)]
-pub struct HSlider {
-    pos: (f32, f32),
-    width: f32,
-    control: Rcrc<FloatInRangeControl>,
-    // This allows the slider to share feedback data with the right-click menu when it it open.
-    value: Rcrc<f32>,
-    label: String,
-    tooltip: String,
-=======
 scui::widget! {
     pub HSlider
     State {
@@ -53,24 +37,16 @@
         graph: Rc<ModuleGraph>,
         module: Rc<Module>,
     }
->>>>>>> 0a6b5dab
 }
 
 const HEIGHT: f32 = grid(1);
 
 impl HSlider {
-<<<<<<< HEAD
-    pub fn create(
-        pos: (f32, f32),
-        size: (f32, f32),
-        control: Rcrc<FloatInRangeControl>,
-=======
     fn new(
         parent: &impl HSliderParent,
         pos: Vec2D,
         size: Vec2D,
         control: Rcrc<ep::Autocon>,
->>>>>>> 0a6b5dab
         label: String,
         tooltip: String,
     ) -> Rc<Self> {
@@ -126,13 +102,8 @@
         }
     }
 
-<<<<<<< HEAD
-    fn get_drop_target_at(&self, _local_pos: (f32, f32)) -> DropTarget {
-        DropTarget::FloatInRangeControl(Rc::clone(&self.control))
-=======
     fn get_drop_target_impl(self: &Rc<Self>, _pos: Vec2D) -> Option<DropTarget> {
         Some(DropTarget::Autocon(Rc::clone(&self.state.borrow().control)))
->>>>>>> 0a6b5dab
     }
 
     fn on_hover_impl(self: &Rc<Self>, _pos: Vec2D) -> Option<()> {
@@ -141,27 +112,11 @@
             interaction: InteractionHint::LeftClickAndDrag
                 | InteractionHint::RightClick
                 | InteractionHint::DoubleClick,
-<<<<<<< HEAD
-        })
-    }
-
-    fn add_wires(&self, wire_tracker: &mut WireTracker) {
-        let (cx, cy) = (self.pos.0 + grid(2) / 2.0, self.pos.1 + grid(2) / 2.0);
-        for lane in self.control.borrow().automation.iter() {
-            unimplemented!();
-            // let (module, output_index) = &lane.connection;
-            // let output_index = *output_index as i32;
-            // let module_ref = module.borrow();
-            // let (ox, oy) = Module::output_position(&*module_ref, output_index);
-            // wire_tracker.add_wire((ox, oy), (cx, cy));
-        }
-=======
         };
         self.with_gui_state_mut(|state| {
             state.set_tooltip(tooltip);
         });
         Some(())
->>>>>>> 0a6b5dab
     }
 
     fn draw_impl(self: &Rc<Self>, g: &mut Renderer) {
@@ -226,21 +181,6 @@
     }
 }
 
-<<<<<<< HEAD
-#[derive(Clone)]
-pub struct HSliderEditor {
-    control: Rcrc<FloatInRangeControl>,
-    value: Rcrc<f32>,
-    pos: (f32, f32),
-    size: (f32, f32),
-    label: String,
-    tooltip: String,
-}
-
-impl HSliderEditor {
-    fn create(
-        control: Rcrc<FloatInRangeControl>,
-=======
 impl ModuleWidgetImpl for HSlider {
     fn add_wires(self: &Rc<Self>, wire_tracker: &mut WireTracker) {
         let state = self.state.borrow();
@@ -270,7 +210,6 @@
     fn new(
         parent: &impl HSliderEditorParent,
         control: Rcrc<ep::Autocon>,
->>>>>>> 0a6b5dab
         value: Rcrc<f32>,
         // Bottom left position.
         center_pos: Vec2D,
