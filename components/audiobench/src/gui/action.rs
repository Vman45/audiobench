--- conflicted
+++ resolved
@@ -34,55 +34,10 @@
     OpenWebpage(String),
 }
 
-<<<<<<< HEAD
-// TODO: Organize this?
-pub enum MouseAction {
-    None,
-    Sequence(Vec<MouseAction>),
-    ManipulateControl(Rcrc<FloatInRangeControl>, f32),
-    ManipulateLane(Rcrc<FloatInRangeControl>, usize),
-    ManipulateLaneStart(Rcrc<FloatInRangeControl>, usize, f32),
-    ManipulateLaneEnd(Rcrc<FloatInRangeControl>, usize, f32),
-    ManipulateIntBox {
-        callback: Box<dyn FnMut(i32) -> UpdateRequest>,
-        min: i32,
-        max: i32,
-        click_delta: i32,
-        // The user needs to drag across multiple pixels to increse the value by one. This value
-        // keeps track of what the value would be if it were a float and not an int.
-        float_value: f32,
-        code_reload_requested: bool,
-    },
-    MutateControl(Box<dyn FnOnce() -> UpdateRequest>),
-    ContinuouslyMutateControl {
-        mutator: Box<dyn FnMut(f32, Option<f32>) -> (UpdateRequest, Option<Tooltip>)>,
-        code_reload_requested: bool,
-    },
-    MoveModule(Rcrc<ep::Module>, (f32, f32)),
-    PanOffset(Rcrc<(f32, f32)>),
-    ConnectInput(Rcrc<ep::Module>, usize),
-    ConnectOutput(Rcrc<ep::Module>, usize),
-    OpenMenu(Box<dyn module_widgets::PopupMenu>),
-    SwitchScreen(GuiScreen),
-    AddModule(ep::Module),
-    RemoveModule(Rcrc<ep::Module>),
-    RemoveLane(Rcrc<FloatInRangeControl>, usize),
-    RenamePatch(String),
-    SavePatch(Box<dyn FnMut(&Rcrc<Patch>)>),
-    NewPatch(Box<dyn FnMut(&Rcrc<Patch>)>),
-    LoadPatch(Rcrc<Patch>, Box<dyn FnMut()>),
-    FocusTextField(Rcrc<TextField>),
-    Scaled(Box<MouseAction>, Rcrc<f32>),
-    SimpleCallback(Box<dyn FnMut()>),
-    CopyPatchToClipboard,
-    PastePatchFromClipboard(Box<dyn FnMut(&Rcrc<Patch>)>),
-    OpenWebpage(String),
-=======
 impl From<Tooltip> for GuiRequest {
     fn from(other: Tooltip) -> Self {
         Self::ShowTooltip(other)
     }
->>>>>>> 0a6b5dab
 }
 
 impl From<InstanceRequest> for GuiRequest {
@@ -225,136 +180,6 @@
     }
 }
 
-<<<<<<< HEAD
-                let mut control_ref = control.borrow_mut();
-                let range = control_ref.range;
-                let delta = delta * (range.1 - range.0) as f32;
-                *tracking = (*tracking + delta).clam(range.0, range.1);
-                control_ref.value = maybe_snap_value(*tracking, range, mods);
-                for lane in &mut control_ref.automation {
-                    lane.range.0 = (lane.range.0 + delta).clam(range.0, range.1);
-                    lane.range.1 = (lane.range.1 + delta).clam(range.0, range.1);
-                }
-                return (
-                    Some(GuiAction::Elevate(InstanceAction::ReloadFloatInRangeControlDynData)),
-                    Some(Tooltip {
-                        text: format!(
-                            "{}{}",
-                            format_decimal(control_ref.value, 4),
-                            control_ref.suffix
-                        ),
-                        interaction: InteractionHint::LeftClickAndDrag
-                            | InteractionHint::Alt
-                            | InteractionHint::Shift,
-                    }),
-                );
-            }
-            Self::ManipulateLane(control, lane_index) => {
-                let delta = delta.0 - delta.1;
-                let mut delta = delta as f32 / RANGE_DRAG_PIXELS;
-                if mods.precise {
-                    delta *= 0.2;
-                }
-
-                let mut control_ref = control.borrow_mut();
-                let range = control_ref.range;
-                let delta = delta * (range.1 - range.0) as f32;
-                let lane = &mut control_ref.automation[*lane_index];
-                lane.range.0 = (lane.range.0 + delta).clam(range.0, range.1);
-                lane.range.1 = (lane.range.1 + delta).clam(range.0, range.1);
-                let tttext = format!(
-                    "{0}{2} to {1}{2}",
-                    format_decimal(lane.range.0, 4),
-                    format_decimal(lane.range.1, 4),
-                    control_ref.suffix,
-                );
-                return (
-                    Some(GuiAction::Elevate(InstanceAction::ReloadFloatInRangeControlDynData)),
-                    Some(Tooltip {
-                        text: tttext,
-                        interaction: InteractionHint::LeftClickAndDrag.into(),
-                    }),
-                );
-            }
-            Self::ManipulateLaneStart(control, lane_index, tracking) => {
-                let delta = delta.0 - delta.1;
-                let mut delta = delta as f32 / RANGE_DRAG_PIXELS;
-                if mods.precise {
-                    delta *= 0.2;
-                }
-
-                let mut control_ref = control.borrow_mut();
-                let range = control_ref.range;
-                let delta = delta * (range.1 - range.0) as f32;
-                let lane = &mut control_ref.automation[*lane_index];
-                *tracking = (*tracking + delta).clam(range.0, range.1);
-                lane.range.0 = maybe_snap_value(*tracking, range, mods);
-                let tttext = format!(
-                    "{0}{2} to {1}{2}",
-                    format_decimal(lane.range.0, 4),
-                    format_decimal(lane.range.1, 4),
-                    control_ref.suffix,
-                );
-                return (
-                    Some(GuiAction::Elevate(InstanceAction::ReloadFloatInRangeControlDynData)),
-                    Some(Tooltip {
-                        text: tttext,
-                        interaction: InteractionHint::LeftClickAndDrag
-                            | InteractionHint::Alt
-                            | InteractionHint::Shift,
-                    }),
-                );
-            }
-            Self::ManipulateLaneEnd(control, lane_index, tracking) => {
-                let delta = delta.0 - delta.1;
-                let mut delta = delta as f32 / RANGE_DRAG_PIXELS;
-                if mods.precise {
-                    delta *= 0.2;
-                }
-
-                let mut control_ref = control.borrow_mut();
-                let range = control_ref.range;
-                let delta = delta * (range.1 - range.0) as f32;
-                let lane = &mut control_ref.automation[*lane_index];
-                *tracking = (*tracking + delta).clam(range.0, range.1);
-                lane.range.1 = maybe_snap_value(*tracking, range, mods);
-                let tttext = format!(
-                    "{0}{2} to {1}{2}",
-                    format_decimal(lane.range.0, 4),
-                    format_decimal(lane.range.1, 4),
-                    control_ref.suffix,
-                );
-                return (
-                    Some(GuiAction::Elevate(InstanceAction::ReloadFloatInRangeControlDynData)),
-                    Some(Tooltip {
-                        text: tttext,
-                        interaction: InteractionHint::LeftClickAndDrag
-                            | InteractionHint::Alt
-                            | InteractionHint::Shift,
-                    }),
-                );
-            }
-            Self::ContinuouslyMutateControl {
-                mutator,
-                code_reload_requested,
-            } => {
-                let mut delta = delta.0 - delta.1;
-                if mods.precise {
-                    delta *= 0.2;
-                }
-                let (update, tooltip) = mutator(delta, get_snap_steps(mods));
-                let action = match update {
-                    UpdateRequest::Nothing => None,
-                    UpdateRequest::UpdateDynData => {
-                        Some(GuiAction::Elevate(InstanceAction::ReloadControlDynData))
-                    }
-                    UpdateRequest::UpdateCode => {
-                        *code_reload_requested = true;
-                        None
-                    }
-                };
-                return (action, tooltip);
-=======
 #[make_constructor]
 #[make_constructor(pub start_only)]
 #[make_constructor(pub end_only)]
@@ -447,7 +272,6 @@
             staticons::StaticonUpdateRequest::UpdateCode => {
                 self.code_reload_requested = true;
                 vec![]
->>>>>>> 0a6b5dab
             }
         }
     }
@@ -462,109 +286,11 @@
                 staticons::StaticonUpdateRequest::UpdateDynData => {
                     vec![InstanceRequest::ReloadStaticonDynData.into()]
                 }
-<<<<<<< HEAD
-                *float_value += delta;
-                *float_value = float_value.min(*max as f32);
-                *float_value = float_value.max(*min as f32);
-                match callback(*float_value as i32) {
-                    UpdateRequest::Nothing => (),
-                    UpdateRequest::UpdateDynData => {
-                        return (
-                            Some(GuiAction::Elevate(InstanceAction::ReloadControlDynData)),
-                            None,
-                        );
-                    }
-                    UpdateRequest::UpdateCode => {
-                        *code_reload_requested = true;
-                    }
-=======
                 staticons::StaticonUpdateRequest::UpdateCode => {
                     vec![InstanceRequest::ReloadStructure.into()]
->>>>>>> 0a6b5dab
                 }
             }
         }
-<<<<<<< HEAD
-        (None, None)
-    }
-
-    pub(in crate::gui) fn on_drop(self, target: DropTarget) -> Option<GuiAction> {
-        match self {
-            Self::Sequence(actions) => {
-                return Some(GuiAction::Sequence(
-                    actions
-                        .into_iter()
-                        .filter_map(|action| action.on_drop(target.clone()))
-                        .collect(),
-                ));
-            }
-            Self::ConnectInput(in_module, in_index) => {
-                unimplemented!();
-                // let mut in_ref = in_module.borrow_mut();
-                // let template_ref = in_ref.template.borrow();
-                // let in_type = template_ref.inputs[in_index].get_type();
-                // drop(template_ref);
-                // if let DropTarget::Output(out_module, out_index) = target {
-                //     let out_type =
-                //         out_module.borrow().template.borrow().outputs[out_index].get_type();
-                //     if in_type == out_type {
-                //         in_ref.inputs[in_index] = ep::InputConnection::Wire(out_module, out_index);
-                //     }
-                // // Only change to a default if it used to be connected.
-                // } else if let ep::InputConnection::Wire(..) = &in_ref.inputs[in_index] {
-                //     let default = in_ref.template.borrow().default_inputs[in_index];
-                //     in_ref.inputs[in_index] = ep::InputConnection::Default(default);
-                // }
-                // return Some(GuiAction::Elevate(InstanceAction::ReloadStructure));
-            }
-            Self::ConnectOutput(out_module, out_index) => {
-                unimplemented!();
-                // let out_type = out_module.borrow().template.borrow().outputs[out_index].get_type();
-                // if let DropTarget::Input(in_module, in_index) = target {
-                //     let mut in_ref = in_module.borrow_mut();
-                //     let in_type = in_ref.template.borrow().inputs[in_index].get_type();
-                //     if in_type == out_type {
-                //         in_ref.inputs[in_index] = ep::InputConnection::Wire(out_module, out_index);
-                //     }
-                // } else if let DropTarget::FloatInRangeControl(control) = target {
-                //     if out_type == ep::JackType::Audio {
-                //         let mut control_ref = control.borrow_mut();
-                //         let range = control_ref.range;
-                //         control_ref.automation.push(ep::AutomationLane {
-                //             connection: (out_module, out_index),
-                //             range,
-                //         });
-                //     }
-                // }
-                // return Some(GuiAction::Elevate(InstanceAction::ReloadStructure));
-            }
-            Self::ManipulateIntBox {
-                mut callback,
-                float_value,
-                code_reload_requested,
-                ..
-            } => {
-                let request = callback(float_value as i32);
-                // This takes priority over everything.
-                if code_reload_requested {
-                    return Some(GuiAction::Elevate(InstanceAction::ReloadStructure));
-                }
-                return match request {
-                    UpdateRequest::Nothing => None,
-                    UpdateRequest::UpdateDynData => {
-                        Some(GuiAction::Elevate(InstanceAction::ReloadControlDynData))
-                    }
-                    UpdateRequest::UpdateCode => {
-                        Some(GuiAction::Elevate(InstanceAction::ReloadStructure))
-                    }
-                };
-            }
-            Self::Scaled(base, ..) => {
-                return base.on_drop(target);
-            }
-            Self::SimpleCallback(callback) => {
-                return Some(GuiAction::Elevate(InstanceAction::SimpleCallback(callback)));
-=======
     }
 
     fn on_click(mut self: Box<Self>) -> Vec<GuiRequest> {
@@ -583,7 +309,6 @@
                 staticons::StaticonUpdateRequest::UpdateCode => {
                     vec![InstanceRequest::ReloadStructure.into()]
                 }
->>>>>>> 0a6b5dab
             }
         }
     }
@@ -656,19 +381,6 @@
             staticons::StaticonUpdateRequest::UpdateCode => {
                 self.code_reload_requested = true;
             }
-<<<<<<< HEAD
-            Self::ConnectInput(module, input_index) => {
-                unimplemented!();
-                // let mut module_ref = module.borrow_mut();
-                // let num_options = module_ref.template.borrow().inputs[input_index]
-                //     .borrow_default_options()
-                //     .len();
-                // if let ep::InputConnection::Default(index) = &mut module_ref.inputs[input_index] {
-                //     *index += 1;
-                //     *index %= num_options;
-                // }
-                // return Some(GuiAction::Elevate(InstanceAction::ReloadStructure));
-=======
         }
         ret
     }
@@ -744,7 +456,6 @@
                 if in_type == out_type {
                     in_ref.inputs[self.index] = ep::InputConnection::Wire(out_module, out_index);
                 }
->>>>>>> 0a6b5dab
             }
         // Only change to a default if it used to be connected.
         } else if let ep::InputConnection::Wire(..) = &in_ref.inputs[self.index] {
@@ -790,29 +501,6 @@
                 if in_type == out_type {
                     in_ref.inputs[in_index] = ep::InputConnection::Wire(self.module, self.index);
                 }
-<<<<<<< HEAD
-                return match request {
-                    UpdateRequest::Nothing => None,
-                    UpdateRequest::UpdateDynData => {
-                        Some(GuiAction::Elevate(InstanceAction::ReloadControlDynData))
-                    }
-                    UpdateRequest::UpdateCode => {
-                        Some(GuiAction::Elevate(InstanceAction::ReloadStructure))
-                    }
-                };
-            }
-            Self::MutateControl(mutator) => {
-                return match mutator() {
-                    UpdateRequest::Nothing => None,
-                    UpdateRequest::UpdateDynData => {
-                        Some(GuiAction::Elevate(InstanceAction::ReloadControlDynData))
-                    }
-                    UpdateRequest::UpdateCode => {
-                        Some(GuiAction::Elevate(InstanceAction::ReloadStructure))
-                    }
-                };
-=======
->>>>>>> 0a6b5dab
             }
         } else if let DropTarget::Autocon(control) = target {
             if out_type == ep::JackType::Audio {
@@ -893,46 +581,6 @@
     }
 }
 
-<<<<<<< HEAD
-    pub(in crate::gui) fn on_double_click(self) -> Option<GuiAction> {
-        match self {
-            Self::Sequence(actions) => {
-                return Some(GuiAction::Sequence(
-                    actions
-                        .into_iter()
-                        .filter_map(|action| action.on_double_click())
-                        .collect(),
-                ));
-            }
-            Self::ManipulateControl(control, ..) => {
-                let mut cref = control.borrow_mut();
-                cref.value = cref.default;
-                return Some(GuiAction::Elevate(InstanceAction::ReloadFloatInRangeControlDynData));
-            }
-            Self::ManipulateLane(control, lane) => {
-                let mut cref = control.borrow_mut();
-                cref.automation[lane].range = cref.range;
-                return Some(GuiAction::Elevate(InstanceAction::ReloadFloatInRangeControlDynData));
-            }
-            Self::ManipulateLaneStart(control, lane, ..) => {
-                let mut cref = control.borrow_mut();
-                cref.automation[lane].range.0 = cref.range.0;
-                return Some(GuiAction::Elevate(InstanceAction::ReloadFloatInRangeControlDynData));
-            }
-            Self::ManipulateLaneEnd(control, lane, ..) => {
-                let mut cref = control.borrow_mut();
-                cref.automation[lane].range.1 = cref.range.1;
-                return Some(GuiAction::Elevate(InstanceAction::ReloadFloatInRangeControlDynData));
-            }
-            Self::Scaled(base, ..) => {
-                return base.on_double_click();
-            }
-            Self::SimpleCallback(callback) => {
-                return Some(GuiAction::Elevate(InstanceAction::SimpleCallback(callback)));
-            }
-            _ => return self.on_click(),
-        }
-=======
 fn maybe_snap_value(value: f32, range: (f32, f32), mods: &MouseMods) -> f32 {
     if let Some(steps) = get_snap_steps(mods) {
         value.snap(range.0, range.1, steps)
@@ -956,7 +604,6 @@
         interaction: InteractionHint::LeftClickAndDrag
             | InteractionHint::PrecisionModifier
             | InteractionHint::SnappingModifier,
->>>>>>> 0a6b5dab
     }
     .into()
 }
